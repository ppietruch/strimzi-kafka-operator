apiVersion: v1
kind: Template
metadata:
  name: barnabas
parameters:
<<<<<<< HEAD
- description: Number of Zookeper cluster nodes which will be deployed (odd number of nodes is recomended)
  displayName: Number of Zookeper cluster nodes (odd number of nodes is recomended)
  name: ZOOKEEPER_NODE_COUNT
  required: true
  value: "1"
=======
- description: Number of Kafka cluster nodes which will be deployed
  displayName: Number of Kafka cluster nodes
  name: KAFKA_NODE_COUNT
  required: true
  value: "3"
>>>>>>> fdd4791e
- description: Image repository name
  displayName: Repository Name
  name: IMAGE_REPO_NAME
  value: enmasseproject 
- description: Kafka image name
  displayName: Kafka image Name
  name: KAFKA_IMAGE_NAME
  value: kafka-statefulsets
- description: Kafka image tag
  displayName: Kafka image tag
  name: KAFKA_IMAGE_TAG
  value: latest
- description: Zookeeper image name
  displayName: Zookeeper image Name
  name: ZOOKEEPER_IMAGE_NAME
  value: zookeeper
- description: Zookeeper image tag
  displayName: Zookeeper image tag
  name: ZOOKEEPER_IMAGE_TAG
  value: latest
objects:
- apiVersion: v1
  kind: Service
  metadata:
    name: kafka
  spec:
    ports:
    - name: kafka
      port: 9092
      protocol: TCP
      targetPort: 9092
    selector:
      name: kafka
    sessionAffinity: None
    type: ClusterIP
- apiVersion: v1
  kind: Service
  metadata:
    name: kafka-headless
  spec:
    clusterIP: None
    ports:
    - name: kafka
      port: 9092
      protocol: TCP
      targetPort: 9092
    selector:
      name: kafka
    sessionAffinity: None
    type: ClusterIP
- apiVersion: v1
  kind: Service
  metadata:
    name: zookeeper
  spec:
    ports:
    - name: clientport
      port: 2181
      protocol: TCP
      targetPort: 2181
    selector:
      name: zookeeper
    sessionAffinity: None
    type: ClusterIP
- apiVersion: v1
  kind: Service
  metadata:
    name: zookeeper-headless
  spec:
    clusterIP: None
    ports:
    - name: clientport
      port: 2181
      protocol: TCP
      targetPort: 2181
    - port: 2888
      name: clustering
      targetPort : 2888
      protocol: TCP
    - port: 3888
      name: leaderelection
      targetPort : 3888
      protocol: TCP
    selector:
      name: zookeeper
    sessionAffinity: None
    type: ClusterIP
- apiVersion: apps/v1beta1
  kind: StatefulSet
  metadata:
    labels:
      name: kafka
    name: kafka
  spec:
    replicas: ${KAFKA_NODE_COUNT}
    selector:
      matchLabels:
        name: kafka
    serviceName: kafka
    template:
      metadata:
        labels:
          name: kafka
      spec:
        containers:
        - name: kafka
          image: ${IMAGE_REPO_NAME}/${KAFKA_IMAGE_NAME}:${KAFKA_IMAGE_TAG}
          imagePullPolicy: Always
          ports:
          - containerPort: 9092
            name: kafka
            protocol: TCP
          resources: {}
          terminationMessagePath: /dev/termination-log
          terminationMessagePolicy: File
          volumeMounts:
          - mountPath: /var/lib/kafka/
            name: kafka-storage
        dnsPolicy: ClusterFirst
        restartPolicy: Always
        volumes:
          - name: kafka-storage
            emptyDir: {}
- apiVersion: apps/v1beta1
  kind: StatefulSet
  metadata:
    labels:
      name: zookeeper
    name: zookeeper
  spec:
    replicas: ${ZOOKEEPER_NODE_COUNT}
    selector:
      matchLabels:
        name: zookeeper
    serviceName: zookeeper-headless
    template:
      metadata:
        labels:
          name: zookeeper
      spec:
        containers:
        - name: zookeeper
          image: ${IMAGE_REPO_NAME}/${ZOOKEEPER_IMAGE_NAME}:${ZOOKEEPER_IMAGE_TAG}
          imagePullPolicy: Always
          ports:
          - containerPort: 2181
            name: clientport
            protocol: TCP
          - containerPort: 2888
            name: clustering
            protocol: TCP
          - containerPort: 3888
            name: leaderelection
            protocol: TCP
          env:
          - name: ZOOKEEPER_NODE_COUNT
            value: ${ZOOKEEPER_NODE_COUNT}
          volumeMounts:
          - mountPath: /var/lib/zookeeper
            name: zookeeper-storage
          livenessProbe:
            exec:
              command:
              - "/opt/zookeeper/zookeeper_healthcheck.sh"
            initialDelaySeconds: 15
            timeoutSeconds: 5
          readinessProbe:
            exec:
              command:
              - "/opt/zookeeper/zookeeper_healthcheck.sh"
            initialDelaySeconds: 15
            timeoutSeconds: 5
        dnsPolicy: ClusterFirst
        restartPolicy: Always
        volumes:
          - name: zookeeper-storage
            emptyDir: {}<|MERGE_RESOLUTION|>--- conflicted
+++ resolved
@@ -3,19 +3,16 @@
 metadata:
   name: barnabas
 parameters:
-<<<<<<< HEAD
 - description: Number of Zookeper cluster nodes which will be deployed (odd number of nodes is recomended)
   displayName: Number of Zookeper cluster nodes (odd number of nodes is recomended)
   name: ZOOKEEPER_NODE_COUNT
   required: true
   value: "1"
-=======
 - description: Number of Kafka cluster nodes which will be deployed
   displayName: Number of Kafka cluster nodes
   name: KAFKA_NODE_COUNT
   required: true
   value: "3"
->>>>>>> fdd4791e
 - description: Image repository name
   displayName: Repository Name
   name: IMAGE_REPO_NAME
